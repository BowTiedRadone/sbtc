use std::sync::atomic::Ordering;
use std::time::Duration;

use bitcoin::block::Header;
use bitcoin::block::Version;
use bitcoin::hashes::Hash as _;
use bitcoin::AddressType;
use bitcoin::Amount;
use bitcoin::Block;
use bitcoin::CompactTarget;
use bitcoin::OutPoint;
use bitcoin::ScriptBuf;
use bitcoin::Transaction;
use bitcoin::TxMerkleNode;
use bitcoin::Txid;
use bitcoincore_rpc_json::Utxo;

use blockstack_lib::chainstate::nakamoto::NakamotoBlock;
use blockstack_lib::chainstate::nakamoto::NakamotoBlockHeader;
use blockstack_lib::net::api::getpoxinfo::RPCPoxInfoData;
use blockstack_lib::net::api::getsortition::SortitionInfo;
use blockstack_lib::net::api::gettenureinfo::RPCGetTenureInfo;
use clarity::types::chainstate::BurnchainHeaderHash;
use clarity::types::chainstate::ConsensusHash;
<<<<<<< HEAD
use clarity::types::chainstate::StacksAddress;
=======
use clarity::types::chainstate::SortitionId;
>>>>>>> 959943d4
use clarity::types::chainstate::StacksBlockId;
use clarity::vm::types::PrincipalData;
use emily_client::apis::deposit_api;
use emily_client::apis::testing_api::wipe_databases;
use emily_client::models::CreateDepositRequestBody;
use rand::rngs::OsRng;
use sbtc::deposits::DepositScriptInputs;
use sbtc::deposits::ReclaimScriptInputs;
use sbtc::testing::regtest::Recipient;
use sha2::Digest as _;
use signer::bitcoin::rpc::BitcoinTxInfo;
use signer::bitcoin::rpc::GetTxResponse;
use signer::bitcoin::utxo::DepositRequest;
use signer::bitcoin::utxo::RequestRef;
use signer::bitcoin::utxo::Requests;
use signer::bitcoin::utxo::SignerBtcState;
use signer::bitcoin::utxo::SignerUtxo;
use signer::bitcoin::utxo::UnsignedTransaction;
use signer::block_observer;
use signer::context::Context;
use signer::context::SignerEvent;
use signer::context::TxSignerEvent;
use signer::emily_client::EmilyClient;
use signer::emily_client::EmilyInteract;
use signer::error::Error;
use signer::keys;
use signer::keys::SignerScriptPubKey as _;
use signer::network;
use signer::storage::model;
use signer::storage::model::DepositSigner;
use signer::storage::model::SweptDepositRequest;
use signer::storage::model::TransactionType;
use signer::storage::DbRead;
use signer::storage::DbWrite;
use signer::testing;
use signer::testing::context::BuildContext;
use signer::testing::context::ConfigureBitcoinClient;
use signer::testing::context::ConfigureEmilyClient;
use signer::testing::context::ConfigureStacksClient;
use signer::testing::context::ConfigureStorage;
use signer::testing::context::TestContext;
use signer::testing::context::WrappedMock;
use signer::testing::dummy;
use signer::testing::dummy::DepositTxConfig;
use signer::testing::storage::model::TestData;

use fake::Fake as _;
use rand::SeedableRng;
use signer::testing::wsts::SignerSet;
use signer::transaction_coordinator;
use url::Url;

use crate::utxo_construction::make_deposit_request;
use crate::DATABASE_NUM;

async fn run_dkg<Rng, C>(
    ctx: &C,
    rng: &mut Rng,
    signer_set: &mut SignerSet,
) -> (keys::PublicKey, model::BitcoinBlockRef, TestData)
where
    C: Context + Send + Sync,
    Rng: rand::CryptoRng + rand::RngCore,
{
    let storage = ctx.get_storage_mut();
    let signer_keys = signer_set.signer_keys();

    let test_model_parameters = testing::storage::model::Params {
        num_bitcoin_blocks: 20,
        num_stacks_blocks_per_bitcoin_block: 3,
        num_deposit_requests_per_block: 0,
        num_withdraw_requests_per_block: 0,
        num_signers_per_request: 0,
    };
    let test_data = TestData::generate(rng, &signer_keys, &test_model_parameters);
    test_data.write_to(&storage).await;

    let bitcoin_chain_tip = storage
        .get_bitcoin_canonical_chain_tip()
        .await
        .expect("storage error")
        .expect("no chain tip");

    let bitcoin_chain_tip_ref = storage
        .get_bitcoin_block(&bitcoin_chain_tip)
        .await
        .expect("storage failure")
        .expect("missing block")
        .into();

    let dkg_txid = testing::dummy::txid(&fake::Faker, rng);
    let (aggregate_key, all_dkg_shares) =
        signer_set.run_dkg(bitcoin_chain_tip, dkg_txid, rng).await;

    let encrypted_dkg_shares = all_dkg_shares.first().unwrap();
    signer_set
        .write_as_rotate_keys_tx(&storage, &bitcoin_chain_tip, encrypted_dkg_shares, rng)
        .await;

    storage
        .write_encrypted_dkg_shares(encrypted_dkg_shares)
        .await
        .expect("failed to write encrypted shares");

    (aggregate_key, bitcoin_chain_tip_ref, test_data)
}

fn select_coordinator(
    bitcoin_chain_tip: &model::BitcoinBlockHash,
    signer_info: &[testing::wsts::SignerInfo],
) -> keys::PrivateKey {
    let mut hasher = sha2::Sha256::new();
    hasher.update(bitcoin_chain_tip.into_bytes());
    let digest = hasher.finalize();
    let index = usize::from_be_bytes(*digest.first_chunk().expect("unexpected digest size"));
    signer_info
        .get(index % signer_info.len())
        .expect("missing signer info")
        .signer_private_key
}

fn get_coinbase_tx<Rng>(block_height: i64, rng: &mut Rng) -> Transaction
where
    Rng: rand::CryptoRng + rand::RngCore,
{
    assert!(block_height >= 17);
    let coinbase_script = bitcoin::script::Builder::new()
        .push_int(block_height)
        .into_script();

    let mut coinbase_tx = dummy::tx(&fake::Faker, rng);
    let mut coinbase_input = dummy::txin(&fake::Faker, rng);
    coinbase_input.script_sig = coinbase_script;
    coinbase_tx.input = vec![coinbase_input];

    coinbase_tx
}

/// End to end test for deposits via Emily: a deposit request is created on Emily,
/// then is picked up by the block observer, inserted into the storage and accepted.
/// After a signing round, the sweep tx for the request is broadcasted and we check
/// that Emily is informed about it.
#[cfg_attr(not(feature = "integration-tests"), ignore)]
#[tokio::test]
async fn deposit_flow() {
    let num_signers = 7;
    let signing_threshold = 5;
    let context_window = 10;

    let db_num = DATABASE_NUM.fetch_add(1, Ordering::SeqCst);
    let db = testing::storage::new_test_database(db_num, true).await;
    let mut rng = rand::rngs::StdRng::seed_from_u64(46);
    let network = network::in_memory::InMemoryNetwork::new();
    let signer_info = testing::wsts::generate_signer_info(&mut rng, num_signers);

    let emily_client =
        EmilyClient::try_from(&Url::parse("http://localhost:3031").unwrap()).unwrap();
    let stacks_client = WrappedMock::default();

    // Wipe the Emily database to start fresh
    wipe_databases(&emily_client.config())
        .await
        .expect("Wiping Emily database in test setup failed.");

    let mut context = TestContext::builder()
        .with_storage(db.clone())
        .with_mocked_bitcoin_client()
        .with_stacks_client(stacks_client.clone())
        .with_emily_client(emily_client.clone())
        .build();

    let mut testing_signer_set =
        testing::wsts::SignerSet::new(&signer_info, signing_threshold, || network.connect());

    let (aggregate_key, bitcoin_chain_tip, mut test_data) =
        run_dkg(&context, &mut rng, &mut testing_signer_set).await;

    let original_test_data = test_data.clone();

    // Setup some UTXO for the signers
    let signers_utxo_tx = Transaction {
        version: bitcoin::transaction::Version::ONE,
        lock_time: bitcoin::absolute::LockTime::ZERO,
        input: vec![],
        output: vec![bitcoin::TxOut {
            value: bitcoin::Amount::from_sat(1_337_000_000_000),
            script_pubkey: aggregate_key.signers_script_pubkey(),
        }],
    };
    test_data.push_bitcoin_txs(
        &bitcoin_chain_tip,
        vec![(TransactionType::SbtcTransaction, signers_utxo_tx.clone())],
    );
    test_data.remove(original_test_data);
    test_data.write_to(&context.get_storage_mut()).await;

    // Setup deposit request
    let deposit_config = DepositTxConfig {
        aggregate_key,
        ..fake::Faker.fake_with_rng(&mut rng)
    };
    let depositor = Recipient::new(AddressType::P2tr);
    let depositor_utxo = Utxo {
        txid: Txid::all_zeros(),
        vout: 0,
        script_pub_key: ScriptBuf::new(),
        descriptor: "".to_string(),
        amount: Amount::from_sat(deposit_config.amount + deposit_config.max_fee),
        height: 0,
    };
    let (deposit_tx, deposit_request, _) = make_deposit_request(
        &depositor,
        deposit_config.amount,
        depositor_utxo,
        deposit_config.aggregate_key.into(),
    );

    let emily_request = CreateDepositRequestBody {
        bitcoin_tx_output_index: deposit_request.outpoint.vout,
        bitcoin_txid: deposit_request.outpoint.txid.to_string(),
        deposit_script: deposit_request.deposit_script.to_hex_string(),
        reclaim_script: deposit_request.reclaim_script.to_hex_string(),
    };

    // Create a fresh block for the block observer to process
    let deposit_block = Block {
        header: Header {
            version: Version::TWO,
            prev_blockhash: *bitcoin_chain_tip.block_hash,
            merkle_root: TxMerkleNode::all_zeros(),
            time: 0,
            bits: CompactTarget::from_consensus(0),
            nonce: 0,
        },
        txdata: vec![
            get_coinbase_tx((bitcoin_chain_tip.block_height + 1) as i64, &mut rng),
            deposit_tx.clone(),
        ],
    };
    let deposit_block_hash = deposit_block.block_hash();

    // Mock required bitcoin client functions
    context
        .with_bitcoin_client(|client| {
            client
                .expect_estimate_fee_rate()
                .once()
                // Dummy value
                .returning(|| Box::pin(async { Ok(1.3) }));

            client
                .expect_get_last_fee()
                .once()
                // Dummy value -- we don't need to worry about RBF
                .returning(|_| Box::pin(async { Ok(None) }));
        })
        .await;

    // Create a channel to log all transactions broadcasted by the coordinator.
    // The receiver is created by this method but not used as it is held as a
    // handle to ensure that the channel is alive until the end of the test.
    // This is because the coordinator will produce multiple transactions after
    // the first, and it will panic trying to send to the channel if it is closed
    // (even though we don't use those transactions).
    let (broadcasted_transaction_tx, _broadcasted_transaction_rxeiver) =
        tokio::sync::broadcast::channel(1);

    // This task logs all transactions broadcasted by the coordinator.
    let mut wait_for_transaction_rx = broadcasted_transaction_tx.subscribe();
    let wait_for_transaction_task =
        tokio::spawn(async move { wait_for_transaction_rx.recv().await });

    context
        .with_bitcoin_client(|client| {
            // Setup the bitcoin client mock to broadcast the transaction to our
            // channel.
            client
                .expect_broadcast_transaction()
                .once()
                .returning(move |tx| {
                    let tx = tx.clone();
                    let broadcasted_transaction_tx = broadcasted_transaction_tx.clone();
                    Box::pin(async move {
                        broadcasted_transaction_tx
                            .send(tx)
                            .expect("Failed to send result");
                        Ok(())
                    })
                });

            // Return the deposit tx
            let deposit_tx_ = deposit_tx.clone();
            client.expect_get_tx().once().returning(move |txid| {
                let res = if *txid == deposit_tx_.compute_txid() {
                    Ok(Some(GetTxResponse {
                        tx: deposit_tx_.clone(),
                        block_hash: Some(deposit_block_hash),
                        confirmations: None,
                        block_time: None,
                    }))
                } else {
                    // We may get queried for unrelated txids if Emily state
                    // was not reset; returning an error will ignore those
                    // deposit requests (as desired).
                    Err(Error::BitcoinTxMissing(txid.clone(), None))
                };
                Box::pin(async move { res })
            });

            // Return the deposit tx
            client
                .expect_get_tx_info()
                .once()
                .returning(move |txid, block_hash| {
                    let res = if *txid == deposit_tx.compute_txid() {
                        Ok(Some(BitcoinTxInfo {
                            in_active_chain: true,
                            fee: bitcoin::Amount::from_sat(deposit_config.max_fee),
                            tx: deposit_tx.clone(),
                            txid: deposit_tx.compute_txid(),
                            hash: deposit_tx.compute_wtxid(),
                            size: deposit_tx.total_size() as u64,
                            vsize: deposit_tx.vsize() as u64,
                            vin: Vec::new(),
                            vout: Vec::new(),
                            block_hash: *block_hash,
                            confirmations: 0,
                            block_time: 0,
                        }))
                    } else {
                        // We may get queried for unrelated txids if Emily state
                        // was not reset; returning an error will ignore those
                        // deposit requests (as desired).
                        Err(Error::BitcoinTxMissing(txid.clone(), None))
                    };
                    Box::pin(async move { res })
                });

            // Return the deposit tx block, when the block observer will query us for it
            // when processing the new block; as its parent is already in storage
            // we don't need to provide any other blocks.
            client
                .expect_get_block()
                .once()
                .returning(move |block_hash| {
                    let res = if *block_hash == deposit_block_hash {
                        Ok(Some(deposit_block.clone()))
                    } else {
                        Err(Error::MissingBlock)
                    };
                    Box::pin(async move { res })
                });
        })
        .await;

    // Also mock stacks client (to return no new blocks)
    context
        .with_stacks_client(|client| {
            client.expect_get_tenure_info().once().returning(move || {
                Box::pin(async move {
                    Ok(RPCGetTenureInfo {
                        consensus_hash: ConsensusHash([0; 20]),
                        tenure_start_block_id: StacksBlockId([0; 32]),
                        parent_consensus_hash: ConsensusHash([0; 20]),
                        parent_tenure_start_block_id: StacksBlockId::first_mined(),
                        tip_block_id: StacksBlockId([0; 32]),
                        tip_height: 0,
                        reward_cycle: 0,
                    })
                })
            });

            client.expect_get_block().once().returning(move |_| {
                Box::pin(async move {
                    Ok(NakamotoBlock {
                        header: NakamotoBlockHeader::empty(),
                        txs: vec![],
                    })
                })
            });

            client.expect_get_pox_info().once().returning(|| {
                let raw_json_response =
                    include_str!("../../tests/fixtures/stacksapi-get-pox-info-test-data.json");
                Box::pin(async move {
                    serde_json::from_str::<RPCPoxInfoData>(raw_json_response)
                        .map_err(Error::JsonSerialize)
                })
            });

            // The coordinator will try to further process the deposit to submit
            // the stacks tx, but we are not interested (for the current test iteration).
            client
                .expect_get_account()
                .once()
                .returning(|_| Box::pin(async move { Err(Error::InvalidStacksResponse("mock")) }));

            client.expect_get_sortition_info().returning(move |_| {
                let response = Ok(SortitionInfo {
                    burn_block_hash: BurnchainHeaderHash::from_bytes_be(
                        bitcoin_chain_tip.block_hash.as_byte_array(),
                    )
                    .unwrap(),
                    burn_block_height: 0,
                    burn_header_timestamp: 0,
                    sortition_id: SortitionId([0; 32]),
                    parent_sortition_id: SortitionId([0; 32]),
                    consensus_hash: ConsensusHash([0; 20]),
                    was_sortition: true,
                    miner_pk_hash160: None,
                    stacks_parent_ch: None,
                    last_sortition_ch: None,
                    committed_block_hash: None,
                });
                Box::pin(std::future::ready(response))
            });
        })
        .await;

    let (block_observer_stream_tx, block_observer_stream_rx) = tokio::sync::mpsc::channel(1);
    let block_stream: tokio_stream::wrappers::ReceiverStream<Result<bitcoin::BlockHash, Error>> =
        block_observer_stream_rx.into();

    let block_observer = block_observer::BlockObserver {
        context: context.clone(),
        bitcoin_blocks: block_stream,
        stacks_client: stacks_client,
        emily_client: emily_client.clone(),
        horizon: 1,
    };

    let block_observer_handle = tokio::spawn(async move { block_observer.run().await });

    // Get the private key of the coordinator of the signer set.
    let private_key = select_coordinator(&deposit_block_hash.into(), &signer_info);

    // Bootstrap the tx coordinator event loop
    let tx_coordinator = transaction_coordinator::TxCoordinatorEventLoop {
        context: context.clone(),
        network: network.connect(),
        private_key,
        context_window,
        threshold: signing_threshold as u16,
        signing_round_max_duration: Duration::from_secs(10),
        dkg_max_duration: Duration::from_secs(10),
    };
    let tx_coordinator_handle = tokio::spawn(async move { tx_coordinator.run().await });

    // There shouldn't be any request yet
    assert!(context
        .get_storage()
        .get_pending_deposit_requests(&bitcoin_chain_tip.block_hash, context_window as u16)
        .await
        .unwrap()
        .is_empty());

    // Create deposit in Emily
    deposit_api::create_deposit(emily_client.config(), emily_request.clone())
        .await
        .expect("cannot create emily deposit");

    // Wake up block observer to process the new block
    block_observer_stream_tx
        .send(Ok(deposit_block_hash.into()))
        .await
        .unwrap();

    tokio::time::sleep(Duration::from_millis(100)).await;

    // Ensure we picked up the new tip
    assert_eq!(
        context
            .get_storage()
            .get_bitcoin_canonical_chain_tip()
            .await
            .unwrap()
            .unwrap(),
        deposit_block_hash.into()
    );
    // and that now we have the deposit request
    assert!(!context
        .get_storage()
        .get_pending_deposit_requests(&deposit_block_hash.into(), context_window as u16)
        .await
        .unwrap()
        .is_empty());

    let stacks_tip = context
        .get_storage()
        .get_stacks_chain_tip(&bitcoin_chain_tip.block_hash)
        .await
        .unwrap()
        .unwrap();

    // We also need to accept the request, so let's pick some signer to accept it
    let public_keys = signer_info[0]
        .signer_public_keys
        .iter()
        .take(signing_threshold as usize);
    for signer_pub_key in public_keys {
        context
            .get_storage_mut()
            .write_deposit_signer_decision(&DepositSigner {
                txid: deposit_request.outpoint.txid.into(),
                output_index: deposit_request.outpoint.vout,
                signer_pub_key: signer_pub_key.clone(),
                is_accepted: true,
                can_sign: true,
            })
            .await
            .expect("failed to write deposit decision");
    }

    // Start the in-memory signer set.
    let _signers_handle = tokio::spawn(async move {
        testing_signer_set
            .participate_in_signing_rounds_forever()
            .await
    });

    tokio::time::sleep(Duration::from_millis(100)).await;

    // Check emily api the request is still pending
    let fetched_deposit = deposit_api::get_deposit(
        emily_client.config(),
        &emily_request.bitcoin_txid,
        &emily_request.bitcoin_tx_output_index.to_string(),
    )
    .await
    .expect("cannot get deposit from emily");

    assert_eq!(
        fetched_deposit.status,
        emily_client::models::Status::Pending
    );

    // Wake coordinator up (again)
    context
        .signal(SignerEvent::TxSigner(TxSignerEvent::NewRequestsHandled).into())
        .expect("failed to signal");

    // Await the `wait_for_tx_task` to receive the first transaction broadcasted.
    let broadcasted_tx = wait_for_transaction_task
        .await
        .expect("failed to receive message")
        .expect("no message received");

    // Ensure we have time to send the emily api call before stopping everything
    tokio::time::sleep(Duration::from_millis(100)).await;

    // Stop the event loops
    tx_coordinator_handle.abort();
    block_observer_handle.abort();

    // Extract the first script pubkey from the broadcasted transaction.
    let first_script_pubkey = broadcasted_tx
        .tx_out(0)
        .expect("missing tx output")
        .script_pubkey
        .clone();

    assert_eq!(first_script_pubkey, aggregate_key.signers_script_pubkey());

    // Check emily api for the updated request
    let fetched_deposit = deposit_api::get_deposit(
        emily_client.config(),
        &emily_request.bitcoin_txid,
        &emily_request.bitcoin_tx_output_index.to_string(),
    )
    .await
    .expect("cannot get deposit from emily");

    assert_eq!(
        fetched_deposit.status,
        emily_client::models::Status::Accepted
    );
    assert_eq!(
        fetched_deposit.last_update_block_hash,
        stacks_tip.block_hash.to_string()
    );
    assert_eq!(fetched_deposit.last_update_height, stacks_tip.block_height);

    testing::storage::drop_db(db).await;

    // TODO: add stacks tx broadcast part once ready and check emily gets updated
}

/// Test Emily interactions by directly invoking Emily client
///
/// To run this test, concurrently run:
///  - make emily-integration-env-up
///  - AWS_ACCESS_KEY_ID=foo AWS_SECRET_ACCESS_KEY=bar AWS_REGION=us-west-2 make emily-server
/// then, once Emily is up and running, run this test.
#[ignore = "This is an integration test that requires manually running emily"]
#[tokio::test]
async fn deposit_flow_client() {
    let emily_client =
        EmilyClient::try_from(&Url::parse("http://localhost:3031").unwrap()).unwrap();

    let deposit_txid = testing::dummy::txid(&fake::Faker, &mut OsRng);
    let deposit_vout = 7;
    let signers_key: keys::PublicKey = fake::Faker.fake_with_rng(&mut OsRng);
    let max_fee = 10;

    let deposit_inputs = DepositScriptInputs {
        signers_public_key: signers_key.into(),
        max_fee,
        recipient: PrincipalData::from(StacksAddress::burn_address(false)),
    };
    let reclaim_inputs = ReclaimScriptInputs::try_new(50, ScriptBuf::new()).unwrap();

    let deposit_script = deposit_inputs.deposit_script();
    let reclaim_script = reclaim_inputs.reclaim_script();

    let emily_request = CreateDepositRequestBody {
        bitcoin_tx_output_index: deposit_vout,
        bitcoin_txid: deposit_txid.to_string(),
        deposit_script: deposit_script.to_hex_string(),
        reclaim_script: reclaim_script.to_hex_string(),
    };

    // Create deposit in Emily
    deposit_api::create_deposit(emily_client.config(), emily_request.clone())
        .await
        .expect("cannot create emily deposit");

    let deposits = emily_client
        .get_deposits()
        .await
        .expect("cannot get emily deposits");
    assert!(deposits
        .iter()
        .any(|deposit| deposit.outpoint.txid == deposit_txid));

    let fetched_deposit = deposit_api::get_deposit(
        emily_client.config(),
        &deposit_txid.to_string(),
        &deposit_vout.to_string(),
    )
    .await
    .expect("cannot get deposit from emily");
    assert_eq!(
        fetched_deposit.status,
        emily_client::models::Status::Pending
    );

    // Update it as accepted
    let deposit_request = DepositRequest {
        outpoint: OutPoint {
            txid: deposit_txid,
            vout: deposit_vout,
        },
        max_fee,
        signer_bitmap: [0; 16].into(),
        amount: 1000,
        deposit_script: deposit_script.clone(),
        reclaim_script: reclaim_script.clone(),
        signers_public_key: signers_key.into(),
    };
    let unsigned_tx = UnsignedTransaction {
        requests: Requests::new(vec![RequestRef::Deposit(&deposit_request)]),
        tx: Transaction {
            version: bitcoin::transaction::Version::ONE,
            lock_time: bitcoin::absolute::LockTime::ZERO,
            input: vec![],
            output: vec![],
        },
        signer_public_key: signers_key.into(),
        signer_utxo: SignerBtcState {
            utxo: SignerUtxo {
                outpoint: OutPoint {
                    txid: deposit_txid,
                    vout: deposit_vout,
                },
                amount: 550_000_000,
                public_key: signers_key.into(),
            },
            fee_rate: 5.0,
            public_key: signers_key.into(),
            last_fees: None,
            magic_bytes: [0; 2],
        },
        tx_fee: 0,
    };
    emily_client
        .accept_deposits(
            &unsigned_tx,
            &model::StacksBlock {
                block_height: 42,
                block_hash: fake::Faker.fake(),
                parent_hash: fake::Faker.fake(),
            },
        )
        .await
        .expect("cannot update deposit");

    // Check we don't get it as pending deposit
    let deposits = emily_client
        .get_deposits()
        .await
        .expect("cannot get emily deposits");
    assert!(!deposits
        .iter()
        .any(|deposit| deposit.outpoint.txid == deposit_txid));

    let fetched_deposit = deposit_api::get_deposit(
        emily_client.config(),
        &deposit_txid.to_string(),
        &deposit_vout.to_string(),
    )
    .await
    .expect("cannot get deposit from emily");
    assert_eq!(
        fetched_deposit.status,
        emily_client::models::Status::Accepted
    );

    // Update it as confirmed
    let mut deposit_request: SweptDepositRequest = fake::Faker.fake_with_rng(&mut OsRng);
    deposit_request.txid = deposit_txid.into();
    deposit_request.output_index = deposit_vout;
    let stacks_txid = fake::Faker.fake_with_rng(&mut OsRng);
    emily_client
        .confirm_deposit(
            &deposit_request,
            &stacks_txid,
            &model::StacksBlock {
                block_height: 43,
                block_hash: fake::Faker.fake(),
                parent_hash: fake::Faker.fake(),
            },
            Amount::from_sat(9),
        )
        .await
        .expect("cannot update deposit");

    // Check we don't get it as pending deposit
    let deposits = emily_client
        .get_deposits()
        .await
        .expect("cannot get emily deposits");
    assert!(!deposits
        .iter()
        .any(|deposit| deposit.outpoint.txid == deposit_txid));

    let fetched_deposit = deposit_api::get_deposit(
        emily_client.config(),
        &deposit_txid.to_string(),
        &deposit_vout.to_string(),
    )
    .await
    .expect("cannot get deposit from emily");
    assert_eq!(
        fetched_deposit.status,
        emily_client::models::Status::Confirmed
    );

    let fulfillment = fetched_deposit
        .fulfillment
        .expect("missing fulfillment")
        .unwrap();
    assert_eq!(fulfillment.stacks_txid, stacks_txid.to_string());
}<|MERGE_RESOLUTION|>--- conflicted
+++ resolved
@@ -22,11 +22,8 @@
 use blockstack_lib::net::api::gettenureinfo::RPCGetTenureInfo;
 use clarity::types::chainstate::BurnchainHeaderHash;
 use clarity::types::chainstate::ConsensusHash;
-<<<<<<< HEAD
 use clarity::types::chainstate::StacksAddress;
-=======
 use clarity::types::chainstate::SortitionId;
->>>>>>> 959943d4
 use clarity::types::chainstate::StacksBlockId;
 use clarity::vm::types::PrincipalData;
 use emily_client::apis::deposit_api;
@@ -718,6 +715,7 @@
                 block_height: 42,
                 block_hash: fake::Faker.fake(),
                 parent_hash: fake::Faker.fake(),
+                bitcoin_anchor: fake::Faker.fake(),
             },
         )
         .await
@@ -757,6 +755,7 @@
                 block_height: 43,
                 block_hash: fake::Faker.fake(),
                 parent_hash: fake::Faker.fake(),
+                bitcoin_anchor: fake::Faker.fake(),
             },
             Amount::from_sat(9),
         )
