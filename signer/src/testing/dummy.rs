//! Utilities for generating dummy values on external types

use std::collections::BTreeMap;

<<<<<<< HEAD
use bitcoin::hashes::Hash;
=======
use bitcoin::hashes::Hash as _;
>>>>>>> 1989f507
use blockstack_lib::chainstate::{nakamoto, stacks};
use fake::Fake;
use rand::Rng;
use secp256k1::ecdsa::RecoverableSignature;

use crate::keys::PrivateKey;
use crate::keys::PublicKey;
use crate::keys::SignerScriptPubKey as _;
use crate::storage::model;

use crate::codec::Encode;

/// Dummy block
pub fn block<R: rand::RngCore + ?Sized>(config: &fake::Faker, rng: &mut R) -> bitcoin::Block {
    let max_number_of_transactions = 20;

    let number_of_transactions = (rng.next_u32() % max_number_of_transactions) as usize;

    let mut txdata: Vec<bitcoin::Transaction> = std::iter::repeat_with(|| tx(config, rng))
        .take(number_of_transactions)
        .collect();

    txdata.insert(0, coinbase_tx(config, rng));

    let header = bitcoin::block::Header {
        version: bitcoin::block::Version::TWO,
        prev_blockhash: block_hash(config, rng),
        merkle_root: merkle_root(config, rng),
        time: config.fake_with_rng(rng),
        bits: bitcoin::CompactTarget::from_consensus(config.fake_with_rng(rng)),
        nonce: config.fake_with_rng(rng),
    };

    bitcoin::Block { header, txdata }
}

/// Dummy txid
pub fn txid<R: rand::RngCore + ?Sized>(config: &fake::Faker, rng: &mut R) -> bitcoin::Txid {
    let bytes: [u8; 32] = config.fake_with_rng(rng);
    bitcoin::Txid::from_byte_array(bytes)
}

/// Dummy transaction
pub fn tx<R: rand::RngCore + ?Sized>(config: &fake::Faker, rng: &mut R) -> bitcoin::Transaction {
    let max_input_size = 50;
    let max_output_size = 50;

    let input_size = (rng.next_u32() % max_input_size) as usize;
    let output_size = (rng.next_u32() % max_output_size) as usize;

    let input = std::iter::repeat_with(|| txin(config, rng))
        .take(input_size)
        .collect();
    let output = std::iter::repeat_with(|| txout(config, rng))
        .take(output_size)
        .collect();

    bitcoin::Transaction {
        version: bitcoin::transaction::Version::ONE,
        lock_time: bitcoin::absolute::LockTime::ZERO,
        input,
        output,
    }
}

/// Dummy transaction input
pub fn txin<R: rand::RngCore + ?Sized>(config: &fake::Faker, rng: &mut R) -> bitcoin::TxIn {
    bitcoin::TxIn {
        previous_output: bitcoin::OutPoint::new(txid(config, rng), config.fake_with_rng(rng)),
        sequence: bitcoin::Sequence::ZERO,
        script_sig: bitcoin::ScriptBuf::new(),
        witness: bitcoin::witness::Witness::new(),
    }
}

/// Dummy transaction output
pub fn txout<R: rand::RngCore + ?Sized>(config: &fake::Faker, rng: &mut R) -> bitcoin::TxOut {
    bitcoin::TxOut {
        value: bitcoin::Amount::from_sat(config.fake_with_rng(rng)),
        script_pubkey: bitcoin::ScriptBuf::new(),
    }
}

/// Dummy block hash
pub fn block_hash<R: rand::RngCore + ?Sized>(
    config: &fake::Faker,
    rng: &mut R,
) -> bitcoin::BlockHash {
    bitcoin::BlockHash::from_byte_array(config.fake_with_rng(rng))
}

/// Dummy merkle root
pub fn merkle_root<R: rand::RngCore + ?Sized>(
    config: &fake::Faker,
    rng: &mut R,
) -> bitcoin::TxMerkleNode {
    bitcoin::TxMerkleNode::from_byte_array(config.fake_with_rng(rng))
}

/// Dummy stacks block
pub fn stacks_block<R: rand::RngCore + ?Sized>(
    config: &fake::Faker,
    rng: &mut R,
) -> nakamoto::NakamotoBlock {
    let max_number_of_transactions = 20;

    let number_of_transactions = (rng.next_u32() % max_number_of_transactions) as usize;

    let txs = std::iter::repeat_with(|| stacks_tx(config, rng))
        .take(number_of_transactions)
        .collect();

    let header = nakamoto::NakamotoBlockHeader::empty();

    nakamoto::NakamotoBlock { header, txs }
}

/// Dummy stacks transaction
pub fn stacks_tx<R: rand::RngCore + ?Sized>(
    config: &fake::Faker,
    rng: &mut R,
) -> stacks::StacksTransaction {
    stacks::StacksTransaction {
        version: stacks::TransactionVersion::Testnet,
        chain_id: config.fake_with_rng(rng),
        auth: stacks::TransactionAuth::from_p2sh(&[], 0).unwrap(),
        anchor_mode: stacks::TransactionAnchorMode::Any,
        post_condition_mode: stacks::TransactionPostConditionMode::Allow,
        post_conditions: Vec::new(),
        payload: stacks::TransactionPayload::new_smart_contract(
            fake::faker::name::en::FirstName().fake_with_rng(rng),
            fake::faker::lorem::en::Paragraph(3..5)
                .fake_with_rng::<String, _>(rng)
                .as_str(),
            None,
        )
        .unwrap(),
    }
}

/// Dummy stacks transaction ID
pub fn stacks_txid<R: rand::RngCore + ?Sized>(
    config: &fake::Faker,
    rng: &mut R,
) -> blockstack_lib::burnchains::Txid {
    blockstack_lib::burnchains::Txid(config.fake_with_rng(rng))
}

/// Dummy signature
pub fn recoverable_signature<R>(config: &fake::Faker, rng: &mut R) -> RecoverableSignature
where
    R: rand::RngCore + ?Sized,
{
    // Represent the signed message.
    let digest: [u8; 32] = config.fake_with_rng(rng);
    let msg = secp256k1::Message::from_digest(digest);
    PrivateKey::new(rng).sign_ecdsa_recoverable(&msg)
}

/// Encrypted dummy DKG shares
pub fn encrypted_dkg_shares<R: rand::RngCore + rand::CryptoRng>(
    _config: &fake::Faker,
    rng: &mut R,
    signer_private_key: &[u8; 32],
    group_key: PublicKey,
) -> model::EncryptedDkgShares {
    let party_state = wsts::traits::PartyState {
        polynomial: None,
        private_keys: vec![],
        nonce: wsts::common::Nonce::random(rng),
    };

    let signer_state = wsts::traits::SignerState {
        id: 0,
        key_ids: vec![1],
        num_keys: 1,
        num_parties: 1,
        threshold: 1,
        group_key: group_key.into(),
        parties: vec![(0, party_state)],
    };

    let encoded = signer_state
        .encode_to_vec()
        .expect("encoding to vec failed");

    let encrypted_private_shares =
        wsts::util::encrypt(signer_private_key, &encoded, rng).expect("failed to encrypt");
    let public_shares: BTreeMap<u32, wsts::net::DkgPublicShares> = BTreeMap::new();
    let public_shares = public_shares
        .encode_to_vec()
        .expect("encoding to vec failed");
<<<<<<< HEAD

    let created_at = DateTimeAfter(time::OffsetDateTime::UNIX_EPOCH).fake_with_rng(rng);

    model::EncryptedDkgShares {
        aggregate_key,
        tweaked_aggregate_key,
        encrypted_private_shares,
        public_shares,
        created_at,
=======

    model::EncryptedDkgShares {
        aggregate_key: group_key,
        encrypted_private_shares,
        public_shares,
        tweaked_aggregate_key: group_key.signers_tweaked_pubkey().unwrap(),
        script_pubkey: group_key.signers_script_pubkey().into_bytes(),
>>>>>>> 1989f507
    }
}

/// Coinbase transaction with random block height
fn coinbase_tx<R: rand::RngCore + ?Sized>(
    config: &fake::Faker,
    rng: &mut R,
) -> bitcoin::Transaction {
    // Numbers below 17 are encoded differently which messes with the block height decoding
    let min_block_height = 17;
    let max_block_height = 10000;
    let block_height = rng.gen_range(min_block_height..max_block_height);
    let coinbase_script = bitcoin::script::Builder::new()
        .push_int(block_height)
        .into_script();

    let mut coinbase_tx = tx(config, rng);
    let mut coinbase_input = txin(config, rng);
    coinbase_input.script_sig = coinbase_script;
    coinbase_tx.input = vec![coinbase_input];

    coinbase_tx
}<|MERGE_RESOLUTION|>--- conflicted
+++ resolved
@@ -2,11 +2,7 @@
 
 use std::collections::BTreeMap;
 
-<<<<<<< HEAD
-use bitcoin::hashes::Hash;
-=======
 use bitcoin::hashes::Hash as _;
->>>>>>> 1989f507
 use blockstack_lib::chainstate::{nakamoto, stacks};
 use fake::Fake;
 use rand::Rng;
@@ -199,17 +195,6 @@
     let public_shares = public_shares
         .encode_to_vec()
         .expect("encoding to vec failed");
-<<<<<<< HEAD
-
-    let created_at = DateTimeAfter(time::OffsetDateTime::UNIX_EPOCH).fake_with_rng(rng);
-
-    model::EncryptedDkgShares {
-        aggregate_key,
-        tweaked_aggregate_key,
-        encrypted_private_shares,
-        public_shares,
-        created_at,
-=======
 
     model::EncryptedDkgShares {
         aggregate_key: group_key,
@@ -217,7 +202,6 @@
         public_shares,
         tweaked_aggregate_key: group_key.signers_tweaked_pubkey().unwrap(),
         script_pubkey: group_key.signers_script_pubkey().into_bytes(),
->>>>>>> 1989f507
     }
 }
 
