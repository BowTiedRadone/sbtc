--- conflicted
+++ resolved
@@ -7,11 +7,6 @@
 
 use std::collections::BTreeSet;
 
-<<<<<<< HEAD
-use crate::bitcoin::BitcoinInteract;
-use crate::error;
-use crate::message;
-=======
 use sha2::Digest;
 
 use crate::bitcoin::utxo;
@@ -19,7 +14,6 @@
 use crate::error;
 use crate::keys::PrivateKey;
 use crate::keys::PublicKey;
->>>>>>> 1989f507
 use crate::network;
 use crate::storage;
 use crate::storage::model;
@@ -182,19 +176,12 @@
     async fn construct_and_sign_bitcoin_sbtc_transactions(
         &mut self,
         bitcoin_chain_tip: &model::BitcoinBlockHash,
-<<<<<<< HEAD
-        aggregate_key: p256k1::point::Point,
-        signer_public_keys: &BTreeSet<p256k1::ecdsa::PublicKey>,
-    ) -> Result<(), error::Error> {
-        let signer_btc_state = self.get_btc_state(aggregate_key).await?;
-=======
         aggregate_key: PublicKey,
         signer_public_keys: &BTreeSet<PublicKey>,
     ) -> Result<(), error::Error> {
         let fee_rate = self.bitcoin_client.estimate_fee_rate().await?;
 
         let signer_btc_state = self.get_btc_state(fee_rate, &aggregate_key).await?;
->>>>>>> 1989f507
 
         let pending_requests = self
             .get_pending_requests(
@@ -208,7 +195,6 @@
         let transaction_package = pending_requests.construct_transactions()?;
 
         for transaction in transaction_package {
-<<<<<<< HEAD
             self.sign_and_broadcast(
                 bitcoin_chain_tip,
                 aggregate_key,
@@ -216,10 +202,6 @@
                 transaction,
             )
             .await?;
-=======
-            self.sign_and_broadcast(aggregate_key, signer_public_keys, transaction)
-                .await?;
->>>>>>> 1989f507
         }
 
         Ok(())
@@ -231,13 +213,8 @@
     async fn construct_and_sign_stacks_sbtc_response_transactions(
         &mut self,
         bitcoin_chain_tip: &model::BitcoinBlockHash,
-<<<<<<< HEAD
-        aggregate_key: p256k1::point::Point,
-        signer_public_keys: &BTreeSet<p256k1::ecdsa::PublicKey>,
-=======
         aggregate_key: PublicKey,
         signer_public_keys: &BTreeSet<PublicKey>,
->>>>>>> 1989f507
     ) -> Result<(), error::Error> {
         // TODO(320): Implement
         Ok(())
@@ -248,16 +225,10 @@
     #[tracing::instrument(skip(self))]
     async fn sign_and_broadcast(
         &mut self,
-<<<<<<< HEAD
-        bitcoin_chain_tip: &model::BitcoinBlockHash,
-        aggregate_key: p256k1::point::Point,
-        signer_public_keys: &BTreeSet<p256k1::ecdsa::PublicKey>,
-        mut transaction: utxo::UnsignedTransaction<'_>,
-=======
+        bitcoin_chain_tip: &model::BitcoinBlockHash,
         aggregate_key: PublicKey,
         signer_public_keys: &BTreeSet<PublicKey>,
         transaction: utxo::UnsignedTransaction<'_>,
->>>>>>> 1989f507
     ) -> Result<(), error::Error> {
         let mut coordinator_state_machine = wsts_state_machine::CoordinatorStateMachine::load(
             &mut self.storage,
@@ -396,11 +367,7 @@
     fn is_coordinator(
         &self,
         bitcoin_chain_tip: &model::BitcoinBlockHash,
-<<<<<<< HEAD
-        signer_public_keys: &BTreeSet<p256k1::ecdsa::PublicKey>,
-=======
         signer_public_keys: &BTreeSet<PublicKey>,
->>>>>>> 1989f507
     ) -> Result<bool, error::Error> {
         let mut hasher = sha2::Sha256::new();
         hasher.update(bitcoin_chain_tip);
@@ -420,12 +387,8 @@
     #[tracing::instrument(skip(self))]
     async fn get_btc_state(
         &mut self,
-<<<<<<< HEAD
-        aggregate_key: p256k1::point::Point,
-=======
         fee_rate: f64,
         aggregate_key: &PublicKey,
->>>>>>> 1989f507
     ) -> Result<utxo::SignerBtcState, error::Error> {
         let fee_rate = self.bitcoin_client.estimate_fee_rate().await?;
         let utxo = self
@@ -442,6 +405,7 @@
             utxo,
             public_key,
             last_fees,
+            magic_bytes: [0, 0],
         })
     }
 
@@ -454,13 +418,8 @@
         &mut self,
         bitcoin_chain_tip: &model::BitcoinBlockHash,
         signer_btc_state: utxo::SignerBtcState,
-<<<<<<< HEAD
-        aggregate_key: p256k1::point::Point,
-        signer_public_keys: &BTreeSet<p256k1::ecdsa::PublicKey>,
-=======
         aggregate_key: PublicKey,
         signer_public_keys: &BTreeSet<PublicKey>,
->>>>>>> 1989f507
     ) -> Result<utxo::SbtcRequests, error::Error> {
         let context_window = self
             .context_window
@@ -479,12 +438,7 @@
             .get_pending_accepted_withdraw_requests(bitcoin_chain_tip, context_window, threshold)
             .await?;
 
-<<<<<<< HEAD
-        let signers_public_key = bitcoin::XOnlyPublicKey::from_slice(&aggregate_key.x().to_bytes())
-            .map_err(|_| error::Error::TypeConversion)?;
-=======
         let signers_public_key = bitcoin::XOnlyPublicKey::from(&aggregate_key);
->>>>>>> 1989f507
 
         let convert_deposit =
             |request| utxo::DepositRequest::try_from_model(request, signers_public_key);
@@ -521,45 +475,16 @@
     async fn get_signer_public_keys_and_aggregate_key(
         &mut self,
         bitcoin_chain_tip: &model::BitcoinBlockHash,
-<<<<<<< HEAD
-    ) -> Result<(p256k1::point::Point, BTreeSet<p256k1::ecdsa::PublicKey>), error::Error> {
-=======
     ) -> Result<(PublicKey, BTreeSet<PublicKey>), error::Error> {
->>>>>>> 1989f507
         let last_key_rotation = self
             .storage
             .get_last_key_rotation(bitcoin_chain_tip)
             .await?
             .ok_or(error::Error::MissingKeyRotation)?;
 
-<<<<<<< HEAD
-        let aggregate_key = p256k1::point::Point::lift_x(
-            &last_key_rotation
-                .aggregate_key
-                .as_slice()
-                .try_into()
-                .map_err(|_| error::Error::TypeConversion)?,
-        )
-        .map_err(|_| error::Error::TypeConversion)?;
-
-        Ok((
-            aggregate_key,
-            last_key_rotation
-                .signer_set
-                .into_iter()
-                .map(|bytes| {
-                    bytes
-                        .as_slice()
-                        .try_into()
-                        .map_err(|_| error::Error::TypeConversion)
-                })
-                .collect::<Result<_, _>>()?,
-        ))
-=======
         let aggregate_key = last_key_rotation.aggregate_key;
         let signer_set = last_key_rotation.signer_set.into_iter().collect();
         Ok((aggregate_key, signer_set))
->>>>>>> 1989f507
     }
 
     // Return the public key of self.
